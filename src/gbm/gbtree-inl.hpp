#ifndef XGBOOST_GBM_GBTREE_INL_HPP_
#define XGBOOST_GBM_GBTREE_INL_HPP_
/*!
 * \file gbtree-inl.hpp
 * \brief gradient boosted tree implementation
 * \author Tianqi Chen
 */
#include <vector>
#include <utility>
#include <string>
#include "./gbm.h"
#include "../tree/updater.h"

namespace xgboost {
namespace gbm {
/*!
 * \brief gradient boosted tree
 * \tparam FMatrix the data type updater taking
 */
template<typename FMatrix>
class GBTree : public IGradBooster<FMatrix> {
 public:
  virtual ~GBTree(void) {
    this->Clear();
  }
  virtual void SetParam(const char *name, const char *val) {
    if (!strncmp(name, "bst:", 4)) {
      cfg.push_back(std::make_pair(std::string(name+4), std::string(val)));
      // set into updaters, if already intialized
      for (size_t i = 0; i < updaters.size(); ++i) {
        updaters[i]->SetParam(name+4, val);
      }
    }
    if (!strcmp(name, "silent")) {
      this->SetParam("bst:silent", val);
    }
    tparam.SetParam(name, val);
    if (trees.size() == 0) mparam.SetParam(name, val);
  }
  virtual void LoadModel(utils::IStream &fi) {
    this->Clear();
    utils::Check(fi.Read(&mparam, sizeof(ModelParam)) != 0,
                 "GBTree: invalid model file");
    trees.resize(mparam.num_trees);
    for (size_t i = 0; i < trees.size(); ++i) {
      trees[i] = new tree::RegTree();
      trees[i]->LoadModel(fi);
    }
    tree_info.resize(mparam.num_trees);
    if (mparam.num_trees != 0) {
      utils::Check(fi.Read(&tree_info[0], sizeof(int) * mparam.num_trees) != 0,
                   "GBTree: invalid model file");
    }
    if (mparam.num_pbuffer != 0) {
      pred_buffer.resize(mparam.PredBufferSize());
      pred_counter.resize(mparam.PredBufferSize());
      utils::Check(fi.Read(&pred_buffer[0], pred_buffer.size() * sizeof(float)) != 0,
                   "GBTree: invalid model file");
      utils::Check(fi.Read(&pred_counter[0], pred_counter.size() * sizeof(unsigned)) != 0,
                   "GBTree: invalid model file");
    }
  }
  virtual void SaveModel(utils::IStream &fo) const {
    utils::Assert(mparam.num_trees == static_cast<int>(trees.size()), "GBTree");
    fo.Write(&mparam, sizeof(ModelParam));
    for (size_t i = 0; i < trees.size(); ++i) {
      trees[i]->SaveModel(fo);
    }
    if (tree_info.size() != 0) {
      fo.Write(&tree_info[0], sizeof(int) * tree_info.size());
    }
    if (mparam.num_pbuffer != 0) {
      fo.Write(&pred_buffer[0], pred_buffer.size() * sizeof(float));
      fo.Write(&pred_counter[0], pred_counter.size() * sizeof(unsigned));
    }
  }
  // initialize the predic buffer
  virtual void InitModel(void) {
    pred_buffer.clear(); pred_counter.clear();
    pred_buffer.resize(mparam.PredBufferSize(), 0.0f);
    pred_counter.resize(mparam.PredBufferSize(), 0);
    utils::Assert(mparam.num_trees == 0, "GBTree: model already initialized");
    utils::Assert(trees.size() == 0, "GBTree: model already initialized");
  }
  virtual void DoBoost(const FMatrix &fmat,
                       const BoosterInfo &info,
                       std::vector<bst_gpair> *in_gpair) {
    const std::vector<bst_gpair> &gpair = *in_gpair;
    if (mparam.num_output_group == 1) {
      this->BoostNewTrees(gpair, fmat, info, 0);
    } else {
      const int ngroup = mparam.num_output_group;
      utils::Check(gpair.size() % ngroup == 0,
                   "must have exactly ngroup*nrow gpairs");
      std::vector<bst_gpair> tmp(gpair.size()/ngroup);
      for (int gid = 0; gid < ngroup; ++gid) {
        #pragma omp parallel for schedule(static)
        for (size_t i = 0; i < tmp.size(); ++i) {
          tmp[i] = gpair[i * ngroup + gid];
        }
        this->BoostNewTrees(tmp, fmat, info, gid);
      }
    }
  }
  virtual void Predict(const FMatrix &fmat,
                       int64_t buffer_offset,
                       const BoosterInfo &info,
                       std::vector<float> *out_preds) {
    int nthread;
    #pragma omp parallel
    {
      nthread = omp_get_num_threads();
    }
    thread_temp.resize(nthread, tree::RegTree::FVec());
    for (int i = 0; i < nthread; ++i) {
      thread_temp[i].Init(mparam.num_feature);
    }

    std::vector<float> &preds = *out_preds;
    const size_t stride = info.num_row * mparam.num_output_group;
    preds.resize(stride * (mparam.size_leaf_vector+1));
    // start collecting the prediction
    utils::IIterator<SparseBatch> *iter = fmat.RowIterator();
    iter->BeforeFirst();
    while (iter->Next()) {
      const SparseBatch &batch = iter->Value();
      // parallel over local batch
      const unsigned nsize = static_cast<unsigned>(batch.size);
      #pragma omp parallel for schedule(static)
      for (unsigned i = 0; i < nsize; ++i) {
        const int tid = omp_get_thread_num();
        tree::RegTree::FVec &feats = thread_temp[tid];
<<<<<<< HEAD
        int64_t ridx = static_cast<int64_t>(batch.base_rowid + i);
        const unsigned root_idx = info.GetRoot(ridx);
=======
        const size_t ridx = batch.base_rowid + i;
        utils::Assert(ridx < info.num_row, "data row index exceed bound");
>>>>>>> f62b4a02
        // loop over output groups
        for (int gid = 0; gid < mparam.num_output_group; ++gid) {
          this->Pred(batch[i],
                     buffer_offset < 0 ? -1 : buffer_offset + ridx,
                     gid, info.GetRoot(ridx), &feats,
                     &preds[ridx * mparam.num_output_group + gid], stride);
        }
      }
    }
  }
  virtual std::vector<std::string> DumpModel(const utils::FeatMap& fmap, int option) {
    std::vector<std::string> dump;
    for (size_t i = 0; i < trees.size(); i++) {
      dump.push_back(trees[i]->DumpModel(fmap, option&1));
    }
    return dump;
  }

 protected:
  // clear the model
  inline void Clear(void) {
    for (size_t i = 0; i < trees.size(); ++i) {
      delete trees[i];
    }
    trees.clear();
    pred_buffer.clear();
    pred_counter.clear();
  }
  // initialize updater before using them
  inline void InitUpdater(void) {
    if (tparam.updater_initialized != 0) return;
    for (size_t i = 0; i < updaters.size(); ++i) {
      delete updaters[i];
    }
    updaters.clear();
    std::string tval = tparam.updater_seq;
    char *pstr;
    pstr = strtok(&tval[0], ",");
    while (pstr != NULL) {
      updaters.push_back(tree::CreateUpdater<FMatrix>(pstr));
      for (size_t j = 0; j < cfg.size(); ++j) {
        // set parameters
        updaters.back()->SetParam(cfg[j].first.c_str(), cfg[j].second.c_str());
      }
      pstr = strtok(NULL, ",");
    }
    tparam.updater_initialized = 1;
  }
  // do group specific group
  inline void BoostNewTrees(const std::vector<bst_gpair> &gpair,
                            const FMatrix &fmat,
                            const BoosterInfo &info,
                            int bst_group) {
    this->InitUpdater();
    // create the trees
    std::vector<tree::RegTree *> new_trees;
    for (int i = 0; i < tparam.num_parallel_tree; ++i) {
      new_trees.push_back(new tree::RegTree());
      for (size_t j = 0; j < cfg.size(); ++j) {
        new_trees.back()->param.SetParam(cfg[j].first.c_str(), cfg[j].second.c_str());
      }
      new_trees.back()->InitModel();
    }
    // update the trees
    for (size_t i = 0; i < updaters.size(); ++i) {
      updaters[i]->Update(gpair, fmat, info, new_trees);
    }
    // push back to model
    for (size_t i = 0; i < new_trees.size(); ++i) {
      trees.push_back(new_trees[i]);
      tree_info.push_back(bst_group);
    }
    mparam.num_trees += tparam.num_parallel_tree;
  }
  // make a prediction for a single instance
  inline void Pred(const SparseBatch::Inst &inst,
                   int64_t buffer_index,
                   int bst_group,
                   unsigned root_index,
                   tree::RegTree::FVec *p_feats,
                   float *out_pred, size_t stride) {
    size_t itop = 0;
    float  psum = 0.0f;
<<<<<<< HEAD
    const int64_t bid = mparam.BufferOffset(buffer_index, bst_group);
=======
    // sum of leaf vector 
    std::vector<float> vec_psum(mparam.size_leaf_vector, 0.0f);
    const int bid = mparam.BufferOffset(buffer_index, bst_group);
>>>>>>> f62b4a02
    // load buffered results if any
    if (bid >= 0) {
      itop = pred_counter[bid];
      psum = pred_buffer[bid];
      for (int i = 0; i < mparam.size_leaf_vector; ++i) {
        vec_psum[i] = pred_buffer[bid + i + 1];
      }
    }
    if (itop != trees.size()) {
      p_feats->Fill(inst);
      for (size_t i = itop; i < trees.size(); ++i) {
        if (tree_info[i] == bst_group) {
          int tid = trees[i]->GetLeafIndex(*p_feats, root_index);
          psum += (*trees[i])[tid].leaf_value();
          for (int j = 0; j < mparam.size_leaf_vector; ++j) {
            vec_psum[j] += trees[i]->leafvec(tid)[j];
          }
        }
      }
      p_feats->Drop(inst);
    }
    // updated the buffered results
    if (bid >= 0) {
      pred_counter[bid] = static_cast<unsigned>(trees.size());
      pred_buffer[bid] = psum;
      for (int i = 0; i < mparam.size_leaf_vector; ++i) {
        pred_buffer[bid + i + 1] = vec_psum[i];
      }
    }
    out_pred[0] = psum;
    for (int i = 0; i < mparam.size_leaf_vector; ++i) {
      out_pred[stride * (i + 1)] = vec_psum[i];
    }
  }
  // --- data structure ---
  /*! \brief training parameters */
  struct TrainParam {
    /*! \brief number of threads */
    int nthread;
    /*!
     * \brief number of parallel trees constructed each iteration
     *  use this option to support boosted random forest
     */
    int num_parallel_tree;
    /*! \brief whether updater is already initialized */
    int updater_initialized;
    /*! \brief tree updater sequence */
    std::string updater_seq;
    // construction
    TrainParam(void) {
      nthread = 0;
      updater_seq = "grow_colmaker,prune";
      num_parallel_tree = 1;
      updater_initialized = 0;
    }
    inline void SetParam(const char *name, const char *val){
      if (!strcmp(name, "updater") &&
          strcmp(updater_seq.c_str(), val) != 0) {
        updater_seq = val;
        updater_initialized = 0;
      }
      if (!strcmp(name, "nthread")) {
        omp_set_num_threads(nthread = atoi(val));
      }
      if (!strcmp(name, "num_parallel_tree")) {
        num_parallel_tree = atoi(val);
      }
    }
  };
  /*! \brief model parameters */
  struct ModelParam {
    /*! \brief number of trees */
    int num_trees;
    /*! \brief number of root: default 0, means single tree */
    int num_roots;
    /*! \brief number of features to be used by trees */
    int num_feature;
    /*! \brief size of predicton buffer allocated used for buffering */
    int64_t num_pbuffer;
    /*! 
     * \brief how many output group a single instance can produce
     *  this affects the behavior of number of output we have:
     *    suppose we have n instance and k group, output will be k*n 
     */
    int num_output_group;
    /*! \brief size of leaf vector needed in tree */
    int size_leaf_vector;
    /*! \brief reserved parameters */
    int reserved[31];
    /*! \brief constructor */
    ModelParam(void) {
      num_trees = 0;
      num_roots = num_feature = 0;
      num_pbuffer = 0;
      num_output_group = 1;
      size_leaf_vector = 0;
      memset(reserved, 0, sizeof(reserved));
    }
    /*!
     * \brief set parameters from outside
     * \param name name of the parameter
     * \param val  value of the parameter
     */
    inline void SetParam(const char *name, const char *val) {
      if (!strcmp("num_pbuffer", name)) num_pbuffer = atol(val);
      if (!strcmp("num_output_group", name)) num_output_group = atol(val);
      if (!strcmp("bst:num_roots", name)) num_roots = atoi(val);
      if (!strcmp("bst:num_feature", name)) num_feature = atoi(val);
      if (!strcmp("bst:size_leaf_vector", name)) size_leaf_vector = atoi(val);
    }
    /*! \return size of prediction buffer actually needed */
    inline size_t PredBufferSize(void) const {
      return num_output_group * num_pbuffer * (size_leaf_vector + 1);
    }
    /*! 
     * \brief get the buffer offset given a buffer index and group id  
     * \return calculated buffer offset
     */
    inline int64_t BufferOffset(int64_t buffer_index, int bst_group) const {
      if (buffer_index < 0) return -1;
      utils::Check(buffer_index < num_pbuffer, "buffer_index exceed num_pbuffer");
      return (buffer_index + num_pbuffer * bst_group) * (size_leaf_vector + 1);
    }
  };
  // training parameter
  TrainParam tparam;
  // model parameter
  ModelParam mparam;
  /*! \brief vector of trees stored in the model */
  std::vector<tree::RegTree*> trees;
  /*! \brief some information indicator of the tree, reserved */
  std::vector<int> tree_info;
  /*! \brief prediction buffer */
  std::vector<float>  pred_buffer;
  /*! \brief prediction buffer counter, remember the prediction */
  std::vector<unsigned> pred_counter;
  // ----training fields----
  // configurations for tree
  std::vector< std::pair<std::string, std::string> > cfg;
  // temporal storage for per thread
  std::vector<tree::RegTree::FVec> thread_temp;
  // the updaters that can be applied to each of tree
  std::vector< tree::IUpdater<FMatrix>* > updaters;
};

}  // namespace gbm
}  // namespace xgboost
#endif  // XGBOOST_GBM_GBTREE_INL_HPP_<|MERGE_RESOLUTION|>--- conflicted
+++ resolved
@@ -130,13 +130,8 @@
       for (unsigned i = 0; i < nsize; ++i) {
         const int tid = omp_get_thread_num();
         tree::RegTree::FVec &feats = thread_temp[tid];
-<<<<<<< HEAD
         int64_t ridx = static_cast<int64_t>(batch.base_rowid + i);
-        const unsigned root_idx = info.GetRoot(ridx);
-=======
-        const size_t ridx = batch.base_rowid + i;
-        utils::Assert(ridx < info.num_row, "data row index exceed bound");
->>>>>>> f62b4a02
+        utils::Assert(static_cast<size_t>(ridx) < info.num_row, "data row index exceed bound");
         // loop over output groups
         for (int gid = 0; gid < mparam.num_output_group; ++gid) {
           this->Pred(batch[i],
@@ -220,13 +215,9 @@
                    float *out_pred, size_t stride) {
     size_t itop = 0;
     float  psum = 0.0f;
-<<<<<<< HEAD
-    const int64_t bid = mparam.BufferOffset(buffer_index, bst_group);
-=======
     // sum of leaf vector 
     std::vector<float> vec_psum(mparam.size_leaf_vector, 0.0f);
-    const int bid = mparam.BufferOffset(buffer_index, bst_group);
->>>>>>> f62b4a02
+    const int64_t bid = mparam.BufferOffset(buffer_index, bst_group);
     // load buffered results if any
     if (bid >= 0) {
       itop = pred_counter[bid];
