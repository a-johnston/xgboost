# coding: utf-8
"""
xgboost: eXtreme Gradient Boosting library

Version: 0.40
Authors: Tianqi Chen, Bing Xu
Early stopping by Zygmunt Zając
"""

from __future__ import absolute_import

import os
import sys
import re
import ctypes
import platform
import collections
from io import BytesIO

import numpy as np
import scipy.sparse

try:
    from sklearn.base import BaseEstimator
    from sklearn.base import RegressorMixin, ClassifierMixin
    from sklearn.preprocessing import LabelEncoder
    SKLEARN_INSTALLED = True
except ImportError:
    SKLEARN_INSTALLED = False

class XGBoostLibraryNotFound(Exception):
    pass

class XGBoostError(Exception):
    pass

__all__ = ['DMatrix', 'CVPack', 'Booster', 'aggcv', 'cv', 'mknfold', 'train']

if sys.version_info[0] == 3:
    string_types = str,
else:
    string_types = basestring,


def load_xglib():
    curr_path = os.path.dirname(os.path.abspath(os.path.expanduser(__file__)))
    dll_path = [curr_path]
    if os.name == 'nt':
        if platform.architecture()[0] == '64bit':
            dll_path.append(os.path.join(curr_path, '../windows/x64/Release/'))
        else:
            dll_path.append(os.path.join(curr_path, '../windows/Release/'))
    if os.name == 'nt':
        dll_path = [os.path.join(p, 'xgboost_wrapper.dll') for p in dll_path]
    else:
        dll_path = [os.path.join(p, 'libxgboostwrapper.so') for p in dll_path]
    lib_path = [p for p in dll_path if os.path.exists(p) and os.path.isfile(p)]
    if len(dll_path) == 0:
        raise XGBoostLibraryNotFound('cannot find find the files in the candicate path ' + str(dll_path))
    lib = ctypes.cdll.LoadLibrary(lib_path[0])

    # DMatrix functions
    lib.XGDMatrixCreateFromFile.restype = ctypes.c_void_p
    lib.XGDMatrixCreateFromCSR.restype = ctypes.c_void_p
    lib.XGDMatrixCreateFromCSC.restype = ctypes.c_void_p
    lib.XGDMatrixCreateFromMat.restype = ctypes.c_void_p
    lib.XGDMatrixSliceDMatrix.restype = ctypes.c_void_p
    lib.XGDMatrixGetFloatInfo.restype = ctypes.POINTER(ctypes.c_float)
    lib.XGDMatrixGetUIntInfo.restype = ctypes.POINTER(ctypes.c_uint)
    lib.XGDMatrixNumRow.restype = ctypes.c_ulong

    # Booster functions
    lib.XGBoosterCreate.restype = ctypes.c_void_p
    lib.XGBoosterPredict.restype = ctypes.POINTER(ctypes.c_float)
    lib.XGBoosterEvalOneIter.restype = ctypes.c_char_p
    lib.XGBoosterDumpModel.restype = ctypes.POINTER(ctypes.c_char_p)
    lib.XGBoosterGetModelRaw.restype = ctypes.POINTER(ctypes.c_char)
    lib.XGBoosterLoadModelFromBuffer.restype = ctypes.c_void_p

    return lib

# load the XGBoost library globally
xglib = load_xglib()


def ctypes2numpy(cptr, length, dtype):
    """
    Convert a ctypes pointer array to a numpy array.
    """
    if not isinstance(cptr, ctypes.POINTER(ctypes.c_float)):
        raise RuntimeError('expected float pointer')
    res = np.zeros(length, dtype=dtype)
    if not ctypes.memmove(res.ctypes.data, cptr, length * res.strides[0]):
        raise RuntimeError('memmove failed')
    return res

def ctypes2buffer(cptr, length):
    if not isinstance(cptr, ctypes.POINTER(ctypes.c_char)):
        raise RuntimeError('expected char pointer')
    res = bytearray(length)
    rptr = (ctypes.c_char * length).from_buffer(res)
    if not ctypes.memmove(rptr, cptr, length):
        raise RuntimeError('memmove failed')
    return res

def c_str(string):
    return ctypes.c_char_p(string.encode('utf-8'))


def c_array(ctype, values):
    return (ctype * len(values))(*values)


class DMatrix(object):
    def __init__(self, data, label=None, missing=0.0, weight=None):
        """
        Data matrix used in XGBoost.

        Parameters
        ----------
        data : string/numpy array/scipy.sparse
            Data source, string type is the path of svmlight format txt file,
            xgb buffer or path to cache_file
        label : list or numpy 1-D array (optional)
            Label of the training data.
        missing : float
            Value in the data which needs to be present as a missing value.
        weight : list or numpy 1-D array (optional)
            Weight for each instance.
        """

        # force into void_p, mac need to pass things in as void_p
        if data is None:
            self.handle = None
            return
        if isinstance(data, string_types):
            self.handle = ctypes.c_void_p(xglib.XGDMatrixCreateFromFile(c_str(data), 0))
        elif isinstance(data, scipy.sparse.csr_matrix):
            self._init_from_csr(data)
        elif isinstance(data, scipy.sparse.csc_matrix):
            self._init_from_csc(data)
        elif isinstance(data, np.ndarray) and len(data.shape) == 2:
            self._init_from_npy2d(data, missing)
        else:
            try:
                csr = scipy.sparse.csr_matrix(data)
                self._init_from_csr(csr)
            except:
                raise TypeError('can not intialize DMatrix from {}'.format(type(data).__name__))
        if label is not None:
            self.set_label(label)
        if weight is not None:
            self.set_weight(weight)

    def _init_from_csr(self, csr):
        """
        Initialize data from a CSR matrix.
        """
        if len(csr.indices) != len(csr.data):
            raise ValueError('length mismatch: {} vs {}'.format(len(csr.indices), len(csr.data)))
        self.handle = ctypes.c_void_p(xglib.XGDMatrixCreateFromCSR(
            c_array(ctypes.c_ulong, csr.indptr),
            c_array(ctypes.c_uint, csr.indices),
            c_array(ctypes.c_float, csr.data),
            len(csr.indptr), len(csr.data)))

    def _init_from_csc(self, csc):
        """
        Initialize data from a CSC matrix.
        """
        if len(csc.indices) != len(csc.data):
            raise ValueError('length mismatch: {} vs {}'.format(len(csc.indices), len(csc.data)))
        self.handle = ctypes.c_void_p(xglib.XGDMatrixCreateFromCSC(
            c_array(ctypes.c_ulong, csc.indptr),
            c_array(ctypes.c_uint, csc.indices),
            c_array(ctypes.c_float, csc.data),
            len(csc.indptr), len(csc.data)))

    def _init_from_npy2d(self, mat, missing):
        """
        Initialize data from a 2-D numpy matrix.
        """
        data = np.array(mat.reshape(mat.size), dtype=np.float32)
        self.handle = ctypes.c_void_p(xglib.XGDMatrixCreateFromMat(
            data.ctypes.data_as(ctypes.POINTER(ctypes.c_float)),
            mat.shape[0], mat.shape[1], ctypes.c_float(missing)))

    def __del__(self):
        xglib.XGDMatrixFree(self.handle)

    def get_float_info(self, field):
        length = ctypes.c_ulong()
        ret = xglib.XGDMatrixGetFloatInfo(self.handle, c_str(field), ctypes.byref(length))
        return ctypes2numpy(ret, length.value, np.float32)

    def get_uint_info(self, field):
        length = ctypes.c_ulong()
        ret = xglib.XGDMatrixGetUIntInfo(self.handle, c_str(field), ctypes.byref(length))
        return ctypes2numpy(ret, length.value, np.uint32)

    def set_float_info(self, field, data):
        xglib.XGDMatrixSetFloatInfo(self.handle, c_str(field),
                                    c_array(ctypes.c_float, data), len(data))

    def set_uint_info(self, field, data):
        xglib.XGDMatrixSetUIntInfo(self.handle, c_str(field),
                                   c_array(ctypes.c_uint, data), len(data))

    def save_binary(self, fname, silent=True):
        """
        Save DMatrix to an XGBoost buffer.

        Parameters
        ----------
        fname : string
            Name of the output buffer file.
        silent : bool (optional; default: True)
            If set, the output is suppressed.
        """
        xglib.XGDMatrixSaveBinary(self.handle, c_str(fname), int(silent))

    def set_label(self, label):
        """set label of dmatrix
            Args:
                label: list
                       label for DMatrix
            Returns:
                None
        """
        self.set_float_info('label', label)

    def set_weight(self, weight):
        """
        Set weight of each instance.

        Parameters
        ----------
        weight : float
            Weight for positive instance.
        """
        self.set_float_info('weight', weight)

    def set_base_margin(self, margin):
        """
        set base margin of booster to start from
        this can be used to specify a prediction value of
        existing model to be base_margin
        However, remember margin is needed, instead of transformed prediction
        e.g. for logistic regression: need to put in value before logistic transformation
        see also example/demo.py
        """
        self.set_float_info('base_margin', margin)

    def set_group(self, group):
        """
        Set group size of DMatrix (used for ranking).

        Parameters
        ----------
        group : int
            Group size.
        """
        xglib.XGDMatrixSetGroup(self.handle, c_array(ctypes.c_uint, group), len(group))

    def get_label(self):
        """
        Get the label of the DMatrix.

        Returns
        -------
        label : list
        """
        return self.get_float_info('label')

    def get_weight(self):
        """
        Get the weight of the DMatrix.

        Returns
        -------
        weight : float
        """
        return self.get_float_info('weight')

    def get_base_margin(self):
        """
        Get the base margin of the DMatrix.

        Returns
        -------
        base_margin : float
        """
        return self.get_float_info('base_margin')

    def num_row(self):
        """
        Get the number of rows in the DMatrix.

        Returns
        -------
        number of rows : int
        """
        return xglib.XGDMatrixNumRow(self.handle)

    def slice(self, rindex):
        """
        Slice the DMatrix and return a new DMatrix that only contains `rindex`.

        Parameters
        ----------
        rindex : list
            List of indices to be selected.

        Returns
        -------
        res : DMatrix
            A new DMatrix containing only selected indices.
        """
        res = DMatrix(None)
        res.handle = ctypes.c_void_p(xglib.XGDMatrixSliceDMatrix(
            self.handle, c_array(ctypes.c_int, rindex), len(rindex)))
        return res


class Booster(object):
    def __init__(self, params=None, cache=(), model_file=None):
        """
        Learner class.

        Parameters
        ----------
        params : dict
            Parameters for boosters.
        cache : list
            List of cache items.
        model_file : string
            Path to the model file.
        """
        for d in cache:
            if not isinstance(d, DMatrix):
                raise TypeError('invalid cache item: {}'.format(type(d).__name__))
        dmats = c_array(ctypes.c_void_p, [d.handle for d in cache])
        self.handle = ctypes.c_void_p(xglib.XGBoosterCreate(dmats, len(cache)))
        self.set_param({'seed': 0})
        self.set_param(params or {})
        if model_file is not None:
            self.load_model(model_file)

    def __del__(self):
        xglib.XGBoosterFree(self.handle)

    def set_param(self, params, pv=None):
        if isinstance(params, collections.Mapping):
            params = params.items()
        elif isinstance(params, string_types) and pv is not None:
            params = [(params, pv)]
        for k, v in params:
            xglib.XGBoosterSetParam(self.handle, c_str(k), c_str(str(v)))

    def update(self, dtrain, it, fobj=None):
        """
        Update (one iteration).

        Parameters
        ----------
        dtrain : DMatrix
            Training data.
        it : int
            Current iteration number.
        fobj : function
            Customized objective function.
        """
        if not isinstance(dtrain, DMatrix):
            raise TypeError('invalid training matrix: {}'.format(type(dtrain).__name__))
        if fobj is None:
            xglib.XGBoosterUpdateOneIter(self.handle, it, dtrain.handle)
        else:
            pred = self.predict(dtrain)
            grad, hess = fobj(pred, dtrain)
            self.boost(dtrain, grad, hess)

    def boost(self, dtrain, grad, hess):
        """
        Update.

        Parameters
        ----------
        dtrain : DMatrix
            The training DMatrix.
        grad : list
            The first order of gradient.
        hess : list
            The second order of gradient.
        """
        if len(grad) != len(hess):
            raise ValueError('grad / hess length mismatch: {} / {}'.format(len(grad), len(hess)))
        if not isinstance(dtrain, DMatrix):
            raise TypeError('invalid training matrix: {}'.format(type(dtrain).__name__))
        xglib.XGBoosterBoostOneIter(self.handle, dtrain.handle,
                                    c_array(ctypes.c_float, grad),
                                    c_array(ctypes.c_float, hess),
                                    len(grad))

    def eval_set(self, evals, it=0, feval=None):
        """
        Evaluate by a metric.

        Parameters
        ----------
        evals : list of tuples (DMatrix, string)
            List of items to be evaluated.
        it : int
            Current iteration.
        feval : function
            Custom evaluation function.

        Returns
        -------
        evaluation result
        """
        if feval is None:
            for d in evals:
                if not isinstance(d[0], DMatrix):
                    raise TypeError('expected DMatrix, got {}'.format(type(d[0]).__name__))
                if not isinstance(d[1], string_types):
                    raise TypeError('expected string, got {}'.format(type(d[1]).__name__))
            dmats = c_array(ctypes.c_void_p, [d[0].handle for d in evals])
            evnames = c_array(ctypes.c_char_p, [c_str(d[1]) for d in evals])
            return xglib.XGBoosterEvalOneIter(self.handle, it, dmats, evnames, len(evals))
        else:
            res = '[%d]' % it
            for dm, evname in evals:
                name, val = feval(self.predict(dm), dm)
                res += '\t%s-%s:%f' % (evname, name, val)
            return res

    def eval(self, mat, name='eval', it=0):
        return self.eval_set([(mat, name)], it)

    def predict(self, data, output_margin=False, ntree_limit=0, pred_leaf=False):
        """
        Predict with data.

        Parameters
        ----------
        data : DMatrix
            The dmatrix storing the input.
        output_margin : bool
            Whether to output the raw untransformed margin value.
        ntree_limit : int
            Limit number of trees in the prediction; defaults to 0 (use all trees).
        pred_leaf : bool
            When this option is on, the output will be a matrix of (nsample, ntrees)
            with each record indicating the predicted leaf index of each sample in each tree.
            Note that the leaf index of a tree is unique per tree, so you may find leaf 1
            in both tree 1 and tree 0.

        Returns
        -------
        prediction : numpy array
        """
        option_mask = 0x00
        if output_margin:
            option_mask |= 0x01
        if pred_leaf:
            option_mask |= 0x02
        length = ctypes.c_ulong()
        preds = xglib.XGBoosterPredict(self.handle, data.handle,
                                       option_mask, ntree_limit, ctypes.byref(length))
        preds = ctypes2numpy(preds, length.value, np.float32)
        if pred_leaf:
            preds = preds.astype(np.int32)
        nrow = data.num_row()
        if preds.size != nrow and preds.size % nrow == 0:
            preds = preds.reshape(nrow, preds.size / nrow)
        return preds

    def save_model(self, fname):
        """
        Save the model to a file.

        Parameters
        ----------
<<<<<<< HEAD
        fname : string or file handle
            Output file name or handle. If a handle is given must be a BytesIO
            object or a file opened for writing in binary format.
=======
        fname : string
            Output file name
>>>>>>> f6fc38f7
        """
        if isinstance(fname, string_types):  # assume file name
            xglib.XGBoosterSaveModel(self.handle, c_str(fname))
        else:
<<<<<<< HEAD
            length = ctypes.c_ulong()
            cptr = xglib.XGBoosterGetModelRaw(self.handle,
                                              ctypes.byref(length))
            address = ctypes.addressof(cptr.contents)
            buf = (ctypes.c_char * length.value).from_address(address)
            fname.write(buf)
=======
            raise TypeError("fname must be a string")

    def save_raw(self):
        """
        Save the model to a in memory buffer represetation
        
        Returns
        -------
        a in memory buffer represetation of the model
        """
        length = ctypes.c_ulong()
        cptr = xglib.XGBoosterGetModelRaw(self.handle,
                                          ctypes.byref(length))
        return ctypes2buffer(cptr, length.value)
>>>>>>> f6fc38f7

    def load_model(self, fname):
        """
        Load the model from a file.

        Parameters
        ----------
<<<<<<< HEAD
        fname : string of file handle
            Input file name or file handle object.
        """
        if isinstance(fname, string_types):  # assume file name
            xglib.XGBoosterLoadModel(self.handle, c_str(fname))
        else:
            buf = fname.getbuffer()
            length = ctypes.c_ulong(buf.nbytes)
            ptr = ctypes.byref(ctypes.c_void_p.from_buffer(buf))
=======
        fname : string or a memory buffer
            Input file name or memory buffer(see also save_raw)
        """
        if isinstance(fname, str):  # assume file name
            xglib.XGBoosterLoadModel(self.handle, c_str(fname))
        else:
            buf = fname
            length = ctypes.c_ulong(len(buf))
            ptr = (ctypes.c_char * len(buf)).from_buffer(buf)
>>>>>>> f6fc38f7
            xglib.XGBoosterLoadModelFromBuffer(self.handle, ptr, length)

    def dump_model(self, fo, fmap='', with_stats=False):
        """
        Dump model into a text file.

        Parameters
        ----------
        fo : string
            Output file name.
        fmap : string, optional
            Name of the file containing feature map names.
        with_stats : bool (optional)
            Controls whether the split statistics are output.
        """
        if isinstance(fo, string_types):
            fo = open(fo, 'w')
            need_close = True
        else:
            need_close = False
        ret = self.get_dump(fmap, with_stats)
        for i in range(len(ret)):
            fo.write('booster[{}]:\n'.format(i))
            fo.write(ret[i])
        if need_close:
            fo.close()

    def get_dump(self, fmap='', with_stats=False):
        """
        Returns the dump the model as a list of strings.
        """
        length = ctypes.c_ulong()
        sarr = xglib.XGBoosterDumpModel(self.handle, c_str(fmap),
                                        int(with_stats), ctypes.byref(length))
        res = []
        for i in range(length.value):
            res.append(str(sarr[i].decode('ascii')))
        return res

    def get_fscore(self, fmap=''):
        """
        Get feature importance of each feature.
        """
        trees = self.get_dump(fmap)
        fmap = {}
        for tree in trees:
            for l in tree.split('\n'):
                arr = l.split('[')
                if len(arr) == 1:
                    continue
                fid = arr[1].split(']')[0]
                fid = fid.split('<')[0]
                if fid not in fmap:
                    fmap[fid] = 1
                else:
                    fmap[fid] += 1
        return fmap


def train(params, dtrain, num_boost_round=10, evals=(), obj=None, feval=None,
    early_stopping_rounds=None,evals_result=None):
    """
    Train a booster with given parameters.

    Parameters
    ----------
    params : dict
        Booster params.
    dtrain : DMatrix
        Data to be trained.
    num_boost_round: int
        Number of boosting iterations.
    watchlist (evals): list of pairs (DMatrix, string)
        List of items to be evaluated during training, this allows user to watch
        performance on the validation set.
    obj : function
        Customized objective function.
    feval : function
        Customized evaluation function.
    early_stopping_rounds: int
        Activates early stopping. Validation error needs to decrease at least
        every <early_stopping_rounds> round(s) to continue training.
        Requires at least one item in evals.
        If there's more than one, will use the last.
        Returns the model from the last iteration (not the best one).
        If early stopping occurs, the model will have two additional fields:
        bst.best_score and bst.best_iteration.
    evals_result: dict
        This dictionary stores the evaluation results of all the items in watchlist

    Returns
    -------
    booster : a trained booster model
    """

    evals = list(evals)
    bst = Booster(params, [dtrain] + [d[0] for d in evals])

    if evals_result is not None:
        if type(evals_result) is not dict:
            raise TypeError('evals_result has to be a dictionary')
        else:
            evals_name = [d[1] for d in evals]
            evals_result.clear()
            evals_result.update({key:[] for key in evals_name})

    if not early_stopping_rounds:
        for i in range(num_boost_round):
            bst.update(dtrain, i, obj)
            if len(evals) != 0:
                bst_eval_set = bst.eval_set(evals, i, feval)
                if isinstance(bst_eval_set, string_types):
                    msg = bst_eval_set
                else:
                    msg = bst_eval_set.decode()

                sys.stderr.write(msg + '\n')
                if evals_result is not None:
                    res = re.findall(":([0-9.]+).",msg)
                    for key,val in zip(evals_name,res):
                        evals_result[key].append(val)
        return bst

    else:
        # early stopping

        if len(evals) < 1:
            raise ValueError('For early stopping you need at least one set in evals.')

        sys.stderr.write("Will train until {} error hasn't decreased in {} rounds.\n".format(evals[-1][1], early_stopping_rounds))

        # is params a list of tuples? are we using multiple eval metrics?
        if type(params) == list:
            if len(params) != len(dict(params).items()):
                raise ValueError('Check your params. Early stopping works with single eval metric only.')
            params = dict(params)

        # either minimize loss or maximize AUC/MAP/NDCG
        maximize_score = False
        if 'eval_metric' in params:
            maximize_metrics = ('auc', 'map', 'ndcg')
            if filter(lambda x: params['eval_metric'].startswith(x), maximize_metrics):
                maximize_score = True

        if maximize_score:
            best_score = 0.0
        else:
            best_score = float('inf')

        best_msg = ''
        best_score_i = 0

        for i in range(num_boost_round):
            bst.update(dtrain, i, obj)
            bst_eval_set = bst.eval_set(evals, i, feval)

            if isinstance(bst_eval_set, string_types):
                msg = bst_eval_set
            else:
                msg = bst_eval_set.decode()

            sys.stderr.write(msg + '\n')

            if evals_result is not None:
                res = re.findall(":([0-9.]+).",msg)
                for key,val in zip(evals_name,res):
                    evals_result[key].append(val)

            score = float(msg.rsplit(':', 1)[1])
            if (maximize_score and score > best_score) or \
                    (not maximize_score and score < best_score):
                best_score = score
                best_score_i = i
                best_msg = msg
            elif i - best_score_i >= early_stopping_rounds:
                sys.stderr.write("Stopping. Best iteration:\n{}\n\n".format(best_msg))
                bst.best_score = best_score
                bst.best_iteration = best_score_i
                return bst

        return bst


class CVPack(object):
    def __init__(self, dtrain, dtest, param):
        self.dtrain = dtrain
        self.dtest = dtest
        self.watchlist = [(dtrain, 'train'), (dtest, 'test')]
        self.bst = Booster(param, [dtrain, dtest])

    def update(self, r, fobj):
        self.bst.update(self.dtrain, r, fobj)

    def eval(self, r, feval):
        return self.bst.eval_set(self.watchlist, r, feval)


def mknfold(dall, nfold, param, seed, evals=(), fpreproc=None):
    """
    Make an n-fold list of CVPack from random indices.
    """
    evals = list(evals)
    np.random.seed(seed)
    randidx = np.random.permutation(dall.num_row())
    kstep = len(randidx) / nfold
    idset = [randidx[(i * kstep): min(len(randidx), (i + 1) * kstep)] for i in range(nfold)]
    ret = []
    for k in range(nfold):
        dtrain = dall.slice(np.concatenate([idset[i] for i in range(nfold) if k != i]))
        dtest = dall.slice(idset[k])
        # run preprocessing on the data set if needed
        if fpreproc is not None:
            dtrain, dtest, tparam = fpreproc(dtrain, dtest, param.copy())
        else:
            tparam = param
        plst = list(tparam.items()) + [('eval_metric', itm) for itm in evals]
        ret.append(CVPack(dtrain, dtest, plst))
    return ret


def aggcv(rlist, show_stdv=True):
    """
    Aggregate cross-validation results.
    """
    cvmap = {}
    ret = rlist[0].split()[0]
    for line in rlist:
        arr = line.split()
        assert ret == arr[0]
        for it in arr[1:]:
            if not isinstance(it, string_types):
                it = it.decode()
            k, v = it.split(':')
            if k not in cvmap:
                cvmap[k] = []
            cvmap[k].append(float(v))
    for k, v in sorted(cvmap.items(), key=lambda x: x[0]):
        v = np.array(v)
        if not isinstance(ret, string_types):
            ret = ret.decode()
        if show_stdv:
            ret += '\tcv-%s:%f+%f' % (k, np.mean(v), np.std(v))
        else:
            ret += '\tcv-%s:%f' % (k, np.mean(v))
    return ret


def cv(params, dtrain, num_boost_round=10, nfold=3, metrics=(),
       obj=None, feval=None, fpreproc=None, show_stdv=True, seed=0):
    """
    Cross-validation with given paramaters.

    Parameters
    ----------
    params : dict
        Booster params.
    dtrain : DMatrix
        Data to be trained.
    num_boost_round : int
        Number of boosting iterations.
    nfold : int
        Number of folds in CV.
    metrics : list of strings
        Evaluation metrics to be watched in CV.
    obj : function
        Custom objective function.
    feval : function
        Custom evaluation function.
    fpreproc : function
        Preprocessing function that takes (dtrain, dtest, param) and returns
        transformed versions of those.
    show_stdv : bool
        Whether to display the standard deviation.
    seed : int
        Seed used to generate the folds (passed to numpy.random.seed).

    Returns
    -------
    evaluation history : list(string)
    """
    results = []
    cvfolds = mknfold(dtrain, nfold, params, seed, metrics, fpreproc)
    for i in range(num_boost_round):
        for f in cvfolds:
            f.update(i, obj)
        res = aggcv([f.eval(i, feval) for f in cvfolds], show_stdv)
        sys.stderr.write(res + '\n')
        results.append(res)
    return results


# used for compatiblity without sklearn
XGBModelBase = object
XGBClassifier = object
XGBRegressor = object
if SKLEARN_INSTALLED:
    XGBModelBase = BaseEstimator
    XGBRegressor = RegressorMixin
    XGBClassifier = ClassifierMixin

class XGBModel(XGBModelBase):
    """
    Implementation of the Scikit-Learn API for XGBoost.

    Parameters
    ----------
    max_depth : int
        Maximum tree depth for base learners.
    learning_rate : float
        Boosting learning rate (xgb's "eta")
    n_estimators : int
        Number of boosted trees to fit.
    silent : boolean
        Whether to print messages while running boosting.
    objective : string
        Specify the learning task and the corresponding learning objective.

    nthread : int
        Number of parallel threads used to run xgboost.
    gamma : float
        Minimum loss reduction required to make a further partition on a leaf node of the tree.
    min_child_weight : int
        Minimum sum of instance weight(hessian) needed in a child.
    max_delta_step : int
        Maximum delta step we allow each tree's weight estimation to be.
    subsample : float
        Subsample ratio of the training instance.
    colsample_bytree : float
        Subsample ratio of columns when constructing each tree.

    base_score:
        The initial prediction score of all instances, global bias.
    seed : int
        Random number seed.
    """
    def __init__(self, max_depth=3, learning_rate=0.1, n_estimators=100, silent=True, objective="reg:linear",
                 nthread=-1, gamma=0, min_child_weight=1, max_delta_step=0, subsample=1, colsample_bytree=1,
                 base_score=0.5, seed=0):
        if not SKLEARN_INSTALLED:
            raise XGBError('sklearn needs to be installed in order to use this module')
        self.max_depth = max_depth
        self.learning_rate = learning_rate
        self.n_estimators = n_estimators
        self.silent = silent
        self.objective = objective

        self.nthread = nthread
        self.gamma = gamma
        self.min_child_weight = min_child_weight
        self.max_delta_step = max_delta_step
        self.subsample = subsample
        self.colsample_bytree = colsample_bytree

        self.base_score = base_score
        self.seed = seed

        self._Booster = None

    def __getstate__(self):
        # can't pickle ctypes pointers so put _Booster in a BytesIO obj
        this = self.__dict__.copy()  # don't modify in place        
        bst = this["_Booster"]
        if bst is not None:
            raw = this["_Booster"].save_raw()
            this["_Booster"] = raw        
        return this

<<<<<<< HEAD
    def __getstate__(self):
        # can't pickle ctypes pointers so put _Booster in a BytesIO obj

        this = self.__dict__.copy()  # don't modify in place

        tmp = BytesIO()
        this["_Booster"].save_model(tmp)
        tmp.seek(0)
        this["_Booster"] = tmp

        return this

    def __setstate__(self, state):
        booster = state["_Booster"]
        state["_Booster"] = Booster(model_file=booster)
        self.__dict__.update(state)

=======
    def __setstate__(self, state):
        bst = state["_Booster"]
        if bst is not None:
            state["_Booster"] = Booster(model_file=bst)
        self.__dict__.update(state)

    def booster(self):
        """
        get the underlying xgboost Booster of this model
        will raise an exception when fit was not called
        
        Returns
        -------
        booster : a xgboost booster of underlying model
        """
        if self._Booster is None:
            raise XGBError('need to call fit beforehand')
        return self._Booster
    
>>>>>>> f6fc38f7
    def get_xgb_params(self):
        xgb_params = self.get_params()

        xgb_params['silent'] = 1 if self.silent else 0

        if self.nthread <= 0:
            xgb_params.pop('nthread', None)
        return xgb_params

    def fit(self, X, y):
        trainDmatrix = DMatrix(X, label=y)
        self._Booster = train(self.get_xgb_params(), trainDmatrix, self.n_estimators)
        return self

    def predict(self, X):
        testDmatrix = DMatrix(X)
        return self.booster().predict(testDmatrix)


class XGBClassifier(XGBModel, XGBClassifier):
    __doc__ = """
    Implementation of the scikit-learn API for XGBoost classification
    """ + "\n".join(XGBModel.__doc__.split('\n')[2:])

    def __init__(self, max_depth=3, learning_rate=0.1, n_estimators=100, silent=True, objective="binary:logistic",
                 nthread=-1, gamma=0, min_child_weight=1, max_delta_step=0, subsample=1, colsample_bytree=1,
                 base_score=0.5, seed=0):
        super(XGBClassifier, self).__init__(max_depth, learning_rate, n_estimators, silent, objective,
                                            nthread, gamma, min_child_weight, max_delta_step, subsample,
                                            colsample_bytree,
                                            base_score, seed)

    def fit(self, X, y, sample_weight=None):
        y_values = list(np.unique(y))
        self.n_classes_ = len(y_values)
        if self.n_classes_ > 2:
            # Switch to using a multiclass objective in the underlying XGB instance
            self.objective = "multi:softprob"
            xgb_options = self.get_xgb_params()
            xgb_options['num_class'] = self.n_classes_
        else:
            xgb_options = self.get_xgb_params()

        self._le = LabelEncoder().fit(y)
        training_labels = self._le.transform(y)

        if sample_weight is not None:
            trainDmatrix = DMatrix(X, label=training_labels, weight=sample_weight)
        else:
            trainDmatrix = DMatrix(X, label=training_labels)

        self._Booster = train(xgb_options, trainDmatrix, self.n_estimators)

        return self

    def predict(self, X):
        testDmatrix = DMatrix(X)
        class_probs = self.booster().predict(testDmatrix)
        if len(class_probs.shape) > 1:
            column_indexes = np.argmax(class_probs, axis=1)
        else:
            column_indexes = np.repeat(0, X.shape[0])
            column_indexes[class_probs > 0.5] = 1
        return self._le.inverse_transform(column_indexes)

    def predict_proba(self, X):
        testDmatrix = DMatrix(X)
        class_probs = self.booster().predict(testDmatrix)
        if self.objective == "multi:softprob":
            return class_probs
        else:
            classone_probs = class_probs
            classzero_probs = 1.0 - classone_probs
            return np.vstack((classzero_probs, classone_probs)).transpose()


class XGBRegressor(XGBModel, XGBRegressor):
    __doc__ = """
    Implementation of the scikit-learn API for XGBoost regression
    """ + "\n".join(XGBModel.__doc__.split('\n')[2:])

    pass<|MERGE_RESOLUTION|>--- conflicted
+++ resolved
@@ -481,26 +481,12 @@
 
         Parameters
         ----------
-<<<<<<< HEAD
-        fname : string or file handle
-            Output file name or handle. If a handle is given must be a BytesIO
-            object or a file opened for writing in binary format.
-=======
         fname : string
             Output file name
->>>>>>> f6fc38f7
         """
         if isinstance(fname, string_types):  # assume file name
             xglib.XGBoosterSaveModel(self.handle, c_str(fname))
         else:
-<<<<<<< HEAD
-            length = ctypes.c_ulong()
-            cptr = xglib.XGBoosterGetModelRaw(self.handle,
-                                              ctypes.byref(length))
-            address = ctypes.addressof(cptr.contents)
-            buf = (ctypes.c_char * length.value).from_address(address)
-            fname.write(buf)
-=======
             raise TypeError("fname must be a string")
 
     def save_raw(self):
@@ -515,7 +501,6 @@
         cptr = xglib.XGBoosterGetModelRaw(self.handle,
                                           ctypes.byref(length))
         return ctypes2buffer(cptr, length.value)
->>>>>>> f6fc38f7
 
     def load_model(self, fname):
         """
@@ -523,17 +508,6 @@
 
         Parameters
         ----------
-<<<<<<< HEAD
-        fname : string of file handle
-            Input file name or file handle object.
-        """
-        if isinstance(fname, string_types):  # assume file name
-            xglib.XGBoosterLoadModel(self.handle, c_str(fname))
-        else:
-            buf = fname.getbuffer()
-            length = ctypes.c_ulong(buf.nbytes)
-            ptr = ctypes.byref(ctypes.c_void_p.from_buffer(buf))
-=======
         fname : string or a memory buffer
             Input file name or memory buffer(see also save_raw)
         """
@@ -543,7 +517,6 @@
             buf = fname
             length = ctypes.c_ulong(len(buf))
             ptr = (ctypes.c_char * len(buf)).from_buffer(buf)
->>>>>>> f6fc38f7
             xglib.XGBoosterLoadModelFromBuffer(self.handle, ptr, length)
 
     def dump_model(self, fo, fmap='', with_stats=False):
@@ -911,25 +884,6 @@
             this["_Booster"] = raw        
         return this
 
-<<<<<<< HEAD
-    def __getstate__(self):
-        # can't pickle ctypes pointers so put _Booster in a BytesIO obj
-
-        this = self.__dict__.copy()  # don't modify in place
-
-        tmp = BytesIO()
-        this["_Booster"].save_model(tmp)
-        tmp.seek(0)
-        this["_Booster"] = tmp
-
-        return this
-
-    def __setstate__(self, state):
-        booster = state["_Booster"]
-        state["_Booster"] = Booster(model_file=booster)
-        self.__dict__.update(state)
-
-=======
     def __setstate__(self, state):
         bst = state["_Booster"]
         if bst is not None:
@@ -949,7 +903,6 @@
             raise XGBError('need to call fit beforehand')
         return self._Booster
     
->>>>>>> f6fc38f7
     def get_xgb_params(self):
         xgb_params = self.get_params()
 
